--- conflicted
+++ resolved
@@ -1116,11 +1116,10 @@
                 RenderComplete?.Invoke(this, renderComplete);
             }
 
-<<<<<<< HEAD
             private string GetOutput(ErrorInfoAdapter error)
             {
                 DetectCodeMappings(ErrorCodeMappings, out var hasCWE, out var hasSAST);
-                string securityCodes = string.Empty;
+                string securityCodes = string.Empty;          
                 if (hasCWE && error.ErrorInfo.CweId != default(uint))
                     securityCodes += $"[{error.ErrorInfo.ToCWEString()}]";
 
@@ -1143,36 +1142,6 @@
                         securityCodes + error.ErrorInfo.Message,
                         Environment.NewLine)
                     : error.ErrorInfo.Message;
-=======
-            private string GetOutput(ErrorInfoAdapter error)
-            {
-                string securityCodes = string.Empty;
-                foreach (var security in ErrorCodeMappings)
-                {
-                    if (security == ErrorCodeMapping.CWE && error.ErrorInfo.CweId != default(uint))
-                        securityCodes += $"[{error.ErrorInfo.ToCWEString()}]";
-
-                    if (security == ErrorCodeMapping.MISRA && !string.IsNullOrEmpty(error.ErrorInfo.MisraId))
-                    {
-                        if (!string.IsNullOrEmpty(securityCodes))
-                            securityCodes += ' ';
-
-                        securityCodes += $"[{error.ErrorInfo.ToMISRAString()}]";
-                    }
-                }
-
-                if (!string.IsNullOrEmpty(securityCodes))
-                    securityCodes += ' ';
-
-                return error.ErrorInfo.Level >= 1 && error.ErrorInfo.Level <= 3
-                    ? string.Format("{0} ({1}): error {2}: {3}{4}",
-                        PlogRenderUtils.ConvertPath(error.ErrorInfo.FileName, RenderInfo.SrcRoot, RenderInfo.TransformationMode),
-                        error.ErrorInfo.LineNumber,
-                        error.ErrorInfo.ErrorCode,
-                        securityCodes + error.ErrorInfo.Message,
-                        Environment.NewLine)
-                    : error.ErrorInfo.Message;
->>>>>>> c3e77119
             }
         }
 
